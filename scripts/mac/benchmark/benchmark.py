--- conflicted
+++ resolved
@@ -17,19 +17,25 @@
 
 os.environ["TOKENIZERS_PARALLELISM"] = "false"
 
-<<<<<<< HEAD
-
-=======
->>>>>>> 2140b48f
+
 def save_generation_config(generation_config: GenerationConfig, filename="generation_config.json"):
     """Saves the generation config to a JSON file."""
     with open(filename, "w") as f:
         json.dump(generation_config.to_dict(), f, indent=4)
 
-<<<<<<< HEAD
-
-=======
->>>>>>> 2140b48f
+
+
+def save_generation_config(generation_config: GenerationConfig, filename="generation_config.json"):
+    """Saves the generation config to a JSON file."""
+    with open(filename, "w") as f:
+        json.dump(generation_config.to_dict(), f, indent=4)
+
+
+def save_generation_config(generation_config: GenerationConfig, filename="generation_config.json"):
+    """Saves the generation config to a JSON file."""
+    with open(filename, "w") as f:
+        json.dump(generation_config.to_dict(), f, indent=4)
+
 if not torch.backends.mps.is_available():
     raise RuntimeError("MPS backend not available. Please install a compatible PyTorch 2.x build.")
 
@@ -47,10 +53,9 @@
     do_sample=cfg["generation"]["do_sample"],
 )
 
-<<<<<<< HEAD
-
-=======
->>>>>>> 2140b48f
+
+save_generation_config(gen_config, os.path.join(script_dir, "generation_config.json"))
+
 save_generation_config(gen_config, os.path.join(script_dir, "generation_config.json"))
 
 num_runs = cfg["sampling"]["num_runs_per_prompt"]
